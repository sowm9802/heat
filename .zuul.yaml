- job:
    name: heat-functional-devstack-base
    parent: legacy-dsvm-base
    run: playbooks/devstack/functional/run.yaml
    post-run: playbooks/devstack/functional/post.yaml
    timeout: 7800
    required-projects:
      - openstack/devstack-gate
      - openstack/aodh
      - openstack/barbican
      - openstack/barbican-tempest-plugin
      - openstack/ceilometer
      - openstack/devstack-plugin-amqp1
      - openstack/heat
      - openstack/heat-tempest-plugin
      - openstack/neutron
      - openstack/octavia
      - openstack/oslo.messaging
      - openstack/python-barbicanclient
      - openstack/python-heatclient
      - openstack/heat-agents
      - openstack/python-zaqarclient
      - openstack/zaqar
    irrelevant-files:
      - ^.*\.rst$
      - ^api-ref/.*$
      - ^doc/.*$
      - ^heat/locale/.*$
      - ^heat/tests/.*$
      - ^releasenotes/.*$
    vars:
      configure_swap_size: 8192
      disable_convergence: 'false'
      sql: mysql
      use_amqp1: 0
      use_apache: 1
      use_python3: 0
      branch_override: default

- job:
    name: heat-functional-orig-mysql-lbaasv2
    parent: heat-functional-devstack-base
    voting: false
    vars:
      disable_convergence: 'true'

- job:
    name: heat-functional-convg-mysql-lbaasv2
    parent: heat-functional-devstack-base
    voting: false

- job:
    name: heat-functional-convg-mysql-lbaasv2-non-apache
    parent: heat-functional-devstack-base
    voting: false
    vars:
      use_apache: 0

- job:
    name: heat-functional-convg-mysql-lbaasv2-py3
    parent: heat-functional-devstack-base
    vars:
      use_python3: 1

- job:
    name: grenade-heat
    parent: grenade
    required-projects:
      - opendev.org/openstack/heat
      - opendev.org/openstack/heat-tempest-plugin
      - opendev.org/openstack/python-heatclient
    vars:
      configure_swap_size: 8192
      devstack_services:
        h-api: true
        h-api-cfn: true
        h-eng: true
        heat: true
      # We do run a list of tests after upgrade. This is just to bypass the req from parent.
      tempest_test_regex: ^tempest\.api\.identity\.v3\.test_tokens
      tox_envlist: all
      devstack_plugins:
        heat: https://opendev.org/openstack/heat
      tempest_plugins:
        - heat-tempest-plugin

- job:
    name: grenade-heat-multinode
    parent: grenade-heat
    nodeset: openstack-two-node-bionic
    voting: false

- project:
    queue: heat
    templates:
      - openstack-cover-jobs
      - openstack-python-jobs
      - openstack-python3-train-jobs
      - periodic-stable-jobs
      - publish-openstack-docs-pti
      - check-requirements
      - release-notes-jobs-python3
    # All py2 functional and grenade jobs are set to non-voting
    # until bug #1922597 and devstack py2 issues are fixed.
    check:
      jobs:
        - grenade-heat
        - grenade-heat-multinode
        - heat-functional-orig-mysql-lbaasv2
        - heat-functional-convg-mysql-lbaasv2
        - heat-functional-convg-mysql-lbaasv2-non-apache
        - heat-functional-convg-mysql-lbaasv2-py3
    gate:
      jobs:
        - grenade-heat
<<<<<<< HEAD
        - heat-functional-convg-mysql-lbaasv2-py3
    experimental:
      jobs:
        - tripleo-ci-centos-7-scenario002-standalone
=======
        - grenade-heat-multinode
        - heat-functional-orig-mysql-lbaasv2
        - heat-functional-convg-mysql-lbaasv2
        - heat-functional-convg-mysql-lbaasv2-py3
>>>>>>> f5c3534e
<|MERGE_RESOLUTION|>--- conflicted
+++ resolved
@@ -113,14 +113,4 @@
     gate:
       jobs:
         - grenade-heat
-<<<<<<< HEAD
-        - heat-functional-convg-mysql-lbaasv2-py3
-    experimental:
-      jobs:
-        - tripleo-ci-centos-7-scenario002-standalone
-=======
-        - grenade-heat-multinode
-        - heat-functional-orig-mysql-lbaasv2
-        - heat-functional-convg-mysql-lbaasv2
-        - heat-functional-convg-mysql-lbaasv2-py3
->>>>>>> f5c3534e
+        - heat-functional-convg-mysql-lbaasv2-py3