--- conflicted
+++ resolved
@@ -510,8 +510,8 @@
             raise self.exception()
         except Exception as e:
             ice = self.is_client_exception
-<<<<<<< HEAD
-            if ice != client_plugin.is_client_exception(e):
+            actual = client_plugin.is_client_exception(e)
+            if ice != actual:
                 raise
 
     def test_is_unprocessable_entity(self):
@@ -525,9 +525,4 @@
             except Exception as e:
                 iue = self.is_unprocessable_entity
                 if iue != client_plugin.is_unprocessable_entity(e):
-                    raise
-=======
-            actual = client_plugin.is_client_exception(e)
-            if ice != actual:
-                raise
->>>>>>> f6208341
+                    raise